---
title: Structures
short-title: Structures
description: "The structures which constitute the data model within @swim/structure; starting with Item and continuing on to its subclasses: Field, Attr, Slot, and Value."
group: Data
layout: documentation
redirect_from:
---

{% include alert.html title='Version Note' text='This documentation describes Swim JS packages v4.0.0-dev-20230923 or later. Users of earlier package versions may experience differences in behavior.' %}

## Item

At the center of @swim/structure is the `Item` class, which defines an algebraic data type for representing and manipulating structured data. `Item` provides many methods for operating on structured values, most of which are closed over the `Item` type, meaning they always return other instances of `Item`. This closure of operations over the `Item` type makes it safe and expressive to traverse, transform, and convert arbitrary data structures, without excessive conditional logic to type check and validate structures obtained from external sources.

Every `Item` is either a `Field` or a `Value`. Every `Field` is either an `Attr` or a `Slot`. And every `Value` is either a `Record`, `Data`, `Text`, `Num`, `Bool`, `Extant`, or `Absent`. Think of `Item` as analogous to the set of all JSON values, with the inclusion of object fields as first class elements.

<div class="h-screen">
  <img src="{{ '/assets/images/data-model-item-family.svg' | absolute_url }}" class="mx-auto" alt="Swim data structures; Item, Field, and Value">
</div>

## Field

A `Field` represents a key-value pair, where both the key and value are of type `Value`. An `Attr` is a discriminated kind of `Field` whose key is always of type `Text`. Every `Field` that is not explicitly an `Attr` is a `Slot`. Think of a `Slot` as a field of a JSON object, or as an attribute of an XML tag. Think of an `Attr` like an XML tag, where the key of the `Attr` is the tag name, and the value of the `Attr` is a `Record` containing the element's attributes.

## Value

Every `Item` that is not a `Field` is a `Value`. A `Value` can either be one of four primitive value types: `Data`, `Text`, `Num`, or `Bool`; one of two unit types: `Extant`, or `Absent`; or the composite type: `Record`. Think of a `Value` as representing an arbitrary data structure.

### Primitive Value Types

A `Data` object represents opaque binary data; it wraps a JavaScript Uint8Array. A `Text` object represents a Unicode string, and wraps a primitive JavaScript string. A `Num` object represents a numeric value, encapsulating a primitive JavaScript number. A `Bool` object represents a boolean value, wrapping a primitive JavaScript boolean.

### Unit Value Types

There are two unit types: `Extant`, and `Absent`. `Extant` represents a thing that exists, but has no value; sort of like JavaScript's null value, but a valid object on which you can invoke methods. `Absent` represents something that does not exist; similar to JavaScript's undefined value, but a valid instance of Item.

### Composite Value Type

<<<<<<< HEAD
A `Record` is a simple container of `Item` members, and is the only composite structure type. A `Record` containing only `Field` members is analogous to a JSON object—though unlike JSON, its keys are not restricted to strings. A `Record` containing only `Value` members is similar to a JSON array. A `Record` with a leading `Attr` bears resemblance to an XML element. And a `Record` with a mixture of `Field` and `Value` members acts like a partially keyed list.
=======
A `Record` is a simple container of Item members, and is the only composite structure type. A Record containing only Field members is analogous to a JSON object — though, unlike JSON, its keys are not restricted to strings. A Record containing only Value members is similar to a JSON array. A Record with a leading Attr bears resemblance to an XML element. And a Record with a mixture of Field and Value members acts like a partially keyed list.
>>>>>>> 1e3a2bb0

## Item Reference

Since everything is an `Item`, each of these methods are available on every kind of structure.

<span style="font-size: 18px" id="isDefined">`isDefined(): boolean;`</span>

Returns `true` if this `Item` is not `Absent`.

<span style="font-size: 18px" id="isDistinct">`isDistinct(): boolean;`</span>

Returns `true` if this `Item` is neither `Extant` nor `Absent`.

<span style="font-size: 18px" id="isDefinite">`isDefinite(): boolean;`</span>

Returns `true` if this `Item` is not one of: an empty `Record`, `False`, `Extant`, or `Absent`.

<span style="font-size: 18px" id="isConstant">`isConstant(): boolean;`</span>

Returns `true` if this `Item` always <a href="#evaluate">`evaluates`</a> to the same `Item`.

<span style="font-size: 18px" id="key">`readonly key: Value;`</span>

Returns the key component of this `Item`, if this `Item` is a Field; otherwise returns Absent if this `Item` is a `Value`.

<span style="font-size: 18px" id="toValue">`toValue(): Value;`</span>

Returns the value component of this `Item`, if this `Item` is a Field; otherwise returns `this` if this `Item` is a `Value`.

<span style="font-size: 18px" id="tag">`readonly tag: string | undefined;`</span>

Returns the <a href="#key">`key`</a> string of the first member of this `Item`, if this `Item`
is a Record, and its first member is an Attr; otherwise returns
`undefined` if this `Item` is not a `Record`, or if this `Item` is a `Record` whose first member is not an `Attr`.
Used to concisely get the name of the discriminating attribute of a structure. The <a href="#tag">`tag`</a> can be used to discern the nominal type of a polymorphic structure, similar to an XML element tag.

<span style="font-size: 18px" id="target">`readonly target: Value;`</span>

If this `Item` is a Record, returns the <a href="#flattened">`flattened`</a> members of this `Item` after all attributes have been removed;
otherwise returns `this` if this `Item` is a `non-Record` `Value`, or returns the value component if this `Item` is a `Field`.
Used to concisely get the scalar value of an attributed structure. An attributed structure is a `Record` with one or more attributes that modify one or more other members.

<span style="font-size: 18px" id="flattened">`flattened(): Value;`</span>

Returns the sole member of this `Item`, if this `Item` is a Record
with exactly one member, and its member is a `Value`; returns Extant
if this `Item` is an empty `Record`; returns Absent if this `Item` is
a `Field`; otherwise returns `this` if this `Item` is a `Record` with more
than one member, or if this `Item` is a `non-Record` `Value`.
Used to convert a unary `Record` into its member `Value`. Facilitates
writing code that treats a unary `Record` equivalently to a bare `Value`.

<span style="font-size: 18px" id="unflattened">`unflattened(): Record;`</span>

Returns `this` if this `Item` is a Record; returns a `Record`
containing just this `Item`, if this `Item` is  <a href="#isDistinct">`distinct`</a>; otherwise returns an empty `Record` if this `Item` is Extant or Absent. Facilitates writing code that treats a bare `Value` equivalently to a unary `Record`.

<span style="font-size: 18px" id="header">`header(tag: string): Value;`</span>

Returns the value of the first member of this `Item`, if this `Item` is a
Record, and its first member is an Attr whose <a href="#key">`key`</a> string is equal to <a href="#tag">`tag`</a>; otherwise returns Absent if this `Item` is not a `Record`, or if this `Item` is a `Record` whose first member is not an `Attr`, or if this `Item` is a `Record` whose first member is an `Attr` whose <a href="#key">`key`</a> does not equal the <a href="#tag">`tag`</a>. Used to conditionally get the value of the head `Attr` of a structure, if and only if the key string of the head `Attr` is equal to the <a href="#tag">`tag`</a>. Can be used to check if a structure might conform to a nominal type named <a href="#tag">`tag`</a>, while simultaneously getting the value of the <a href="#tag">`tag`</a> attribute.

<span style="font-size: 18px" id="headers">`headers(tag: string): Record | undefined;`</span>

Returns the <a href="#unflattened">`unflattened`</a> <a href="#header">`header`</a> of
this `Item`, if this `Item` is a Record, and its first member is an Attr whose <a href="#key">`key`</a> string is equal to <a href="#tag">`tag`</a>; otherwise returns `undefined`. The <a href="#headers">`headers`</a> of the <a href="#tag">`tag`</a> attribute of a structure are like the attributes of an XML element tag; through unlike an XML element, <a href="#tag">`tag`</a> attribute headers are not limited to string keys and values.

<span style="font-size: 18px" id="head">`head(): Item;`</span>

Returns the first member of this `Item`, if this `Item` is a non-empty
Record; otherwise returns Absent.

<span style="font-size: 18px" id="tail">`tail(): Record;`</span>

Returns a view of all but the first member of this `Item`, if this `Item`
is a non-empty `Record`; otherwise returns an empty `Record` if this `Item` is not a `Record`, or if this `Item` is itself an empty `Record`.

<span style="font-size: 18px" id="body">`body(): Value;`</span>

Returns the `flattened` `tail` of this
`Item`. Used to recursively deconstruct a structure, terminating with its last `Value`, rather than a unary `Record` containing its last value, if the structure ends with a `Value` member.

<span style="font-size: 18px" id="length">`readonly length: number;`</span>

Returns the number of members contained in this `Item`, if this `Item` is
a Record; otherwise returns `0` if this `Item` is not a `Record`.

<span style="font-size: 18px" id="has">`has(key: ValueLike): boolean;`</span>

Returns `true` if this `Item` is a Record that has a Field member
with a key that is equal to the given <a href="#key">`key`</a>; otherwise returns `false` if this `Item` is not a `Record`, or if this `Item` is a `Record`, but has no `Field` member with a key equal to the given <a href="#key">`key`</a>.

<span style="font-size: 18px" id="get">`get(key: ValueLike): Value;`</span>

Returns the value of the last Field member of this `Item` whose key
is equal to the given <a href="#key">`key`</a>; returns Absent if this `Item` is not a Record, or if this `Item` is a `Record`, but has no `Field` member with a key equal to the given <a href="#key">`key`</a>.

<span style="font-size: 18px" id="getAttr">`getAttr(key: TextLike): Value;`</span>

Returns the value of the last Attr member of this `Item` whose key
is equal to the given <a href="#key">`key`</a>; returns Absent if this `Item` is not a Record, or if this `Item` is a `Record`, but has no `Attr` member with a key equal to the given <a href="#key">`key`</a>.

<span style="font-size: 18px" id="getSlot">`getSlot(key: ValueLike): Value;`</span>

Returns the value of the last Slot member of this `Item` whose key
is equal to the given <a href="#key">`key`</a>; returns Absent if this `Item` is not a Record, or if this `Item` is a `Record`, but has no `Slot` member with a key equal to the given <a href="#key">`key`</a>.

<span style="font-size: 18px" id="getField">`getField(key: ValueLike): Field | undefined;`</span>

Returns the last Field member of this `Item` whose key is equal to the
given <a href="#key">`key`</a>; returns `undefined` if this `Item` is not a Record, or if this `Item` is a `Record`, but has no `Field` member with a <a href="#key">`key`</a> equal to the given <a href="#key">`key`</a>.

<span style="font-size: 18px" id="getItem">`getItem(index: NumLike): Item;`</span>

Returns the member of this `Item` at the given <a href="#index">`index`</a>, if this `Item` is
a Record, and the <a href="#index">`index`</a> is greater than or equal to zero, and less than the <a href="length">`length`</a> of the `Record`; otherwise returns Absent if this `Item` is not a `Record`, or if this `Item` is a `Record`, but the <a href="#index">`index`</a> is out of bounds.

<span style="font-size: 18px" id="evaluate">`evaluate(interpreter: InterpreterLike): Item;`</span>

Returns a new `Item` with all nested expressions interpreted in lexical order and scope.

<span style="font-size: 18px" id="stringValue">`stringValue(): string | undefined;`</span>

Converts this `Item` into a `string` value, if possible; otherwise returns
`undefined` if this `Item` can't be converted into a `string` value.

<span style="font-size: 18px" id="stringValue">`stringValue<T>(orElse: T): string | T;`</span>

Converts this `Item` into a `string` value, if possible; otherwise returns
`orElse` if this `Item` can't be converted into a `string` value.

<span style="font-size: 18px" id="numberValue">`numberValue(): number | undefined;`</span>

Converts this `Item` into a `number` value, if possible; otherwise returns
`undefined` if this `Item` can't be converted into a `number` value.

<span style="font-size: 18px" id="numberValue">`numberValue<T>(orElse: T): number | T;`</span>

Converts this `Item` into a `number` value, if possible; otherwise returns
`orElse` if this `Item` can't be converted into a `number` value.

<span style="font-size: 18px" id="booleanValue">`booleanValue(): boolean | undefined;`</span>

Converts this `Item` into a `boolean` value, if possible; otherwise returns
`undefined` if this `Item` can't be converted into a `boolean` value.

<span style="font-size: 18px" id="booleanValue">`booleanValue<T>(orElse: T): boolean | T;`</span>

Converts this `Item` into a `boolean` value, if possible; otherwise returns
`orElse` if this `Item` can't be converted into a `boolean` value.

<span style="font-size: 18px" id="readonly">`readonly typeOrder: number;`</span>
Returns the heterogeneous sort order of this `Item`. Used to impose a
total order on the set of all items. When comparing two items of
different types, the items order according to their `typeOrder`.<|MERGE_RESOLUTION|>--- conflicted
+++ resolved
@@ -37,11 +37,7 @@
 
 ### Composite Value Type
 
-<<<<<<< HEAD
-A `Record` is a simple container of `Item` members, and is the only composite structure type. A `Record` containing only `Field` members is analogous to a JSON object—though unlike JSON, its keys are not restricted to strings. A `Record` containing only `Value` members is similar to a JSON array. A `Record` with a leading `Attr` bears resemblance to an XML element. And a `Record` with a mixture of `Field` and `Value` members acts like a partially keyed list.
-=======
-A `Record` is a simple container of Item members, and is the only composite structure type. A Record containing only Field members is analogous to a JSON object — though, unlike JSON, its keys are not restricted to strings. A Record containing only Value members is similar to a JSON array. A Record with a leading Attr bears resemblance to an XML element. And a Record with a mixture of Field and Value members acts like a partially keyed list.
->>>>>>> 1e3a2bb0
+A `Record` is a simple container of `Item` members, and is the only composite structure type. A `Record` containing only `Field` members is analogous to a JSON object — though, unlike JSON, its keys are not restricted to strings. A `Record` containing only `Value` members is similar to a JSON array. A Record with a leading `Attr` bears resemblance to an XML element. And a Record with a mixture of `Field` and `Value` members acts like a partially keyed list.
 
 ## Item Reference
 
