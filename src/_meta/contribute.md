---
title: Contributing Guide
layout: page
description: "Install the SwimOS docs site locally and contribute to the documentation project."
---

This guide explains how the SwimOS docs site is set up and how contributions get merged.

## Contribute to Documentation

Most documents on this site are located in the `src` folder of the `swimos-docs` repository and are organized using the [Diátaxis Framework]({% link _meta/diataxis.md %}). You can add new content or update existing content in this folder.

## Contribute to Documentation Website

Changes to templates or fixes to the docs site are also welcome! Please see the [Styles]({% link _meta/styles.md %}) guide to learn how website assets are structured and managed.

## Contribution Process

### Jekyll Installation

[Fork](https://github.com/swimos/swimos-docs/fork) the repository on [GitHub](https://github.com/swimos/swimos-docs) to get started.

1. Clone your fork of the repository.
2. Change into the `swimos-docs` directory.

```bash
git clone git@github.com:yourname/swimos-docs.git
cd swimos-docs`
```

#### macOS

{:.no_toc}
##### Prerequisites

Install `rbenv`, add it to $PATH, and install the latest version of Ruby:

```bash
brew install rbenv
echo 'eval "$(rbenv init -)"' >> ~/.zshrc
rbenv install 3.2.2
rbenv local 3.2.2
```

<<<<<<< HEAD
You may need to run this command to see newer versions of Ruby:

```
brew update && brew upgrade ruby-build
```

#### Install Jekyll & Dependencies
=======
{:.no_toc}
##### Install Jekyll & Dependencies
>>>>>>> 57b1c8f3

```bash
gem install jekyll bundler
```

{:.no_toc}
##### Install JS dependencies

```bash
npm install
```

{:.no_toc}
##### Launch Jekyll

```bash
bundle exec jekyll serve --livereload
```

**Note:** On some Ruby versions this command may fail. Add `webrick` to your dependencies and try again:

```bash
bundle add webrick
```

View the site at [http://localhost:4000/](http://localhost:4000/)

#### Windows

We haven't set this up on Windows yet! If you run into issues getting this site up and running on Windows, please open an [issue](https://github.com/swimos/swimos-docs/issues/new) so we can look into it. If you manage to get it working, we'd welcome a PR to this doc with installation steps. :)

### Open a Pull Request

Once you've made changes to content or the site, open a [Pull Request](https://docs.github.com/en/pull-requests/collaborating-with-pull-requests/proposing-changes-to-your-work-with-pull-requests/creating-a-pull-request-from-a-fork) to get your changes reviewed and merged.

1. PR Naming Conventions

    We recommend, but do not require, that PR titles follow a `type: description` format . `type` refers to the part of the code base that the PR is touching

    - `docs`: Updates to documentation. Most PRs will probably fall under this type.
    - `chore`: Updates to build scripts/tasks, no user-facing code changes.
    - `feat`: Used for new user-facing features.
    - `revert`: Used when reverting a previous commit.
    - `fix`: Used for bug fixes.
    - `style`: Updates to the look and feel of the site.

    The `description` gives a short overview of what the PR is changing. Keep these short and simple.

    An example PR title might look like: `docs: Add new tutorial that covers real time dashboard widgets`. A PR that follows these conventions can be found [here.](https://github.com/swimos/swimos-docs/pull/81).

2. Pull Request Drafts

    If you'd like to get early feedback on your pull request, you can open it and [mark it as a draft](https://docs.github.com/en/pull-requests/collaborating-with-pull-requests/proposing-changes-to-your-work-with-pull-requests/changing-the-stage-of-a-pull-request#converting-a-pull-request-to-a-draft).

    Drafts are useful for when you want to propose a change but need feedback in order to complete the change set.

3. Pull Request Reviews

    If your draft is ready for review, you can [mark it as ready for review](https://docs.github.com/en/pull-requests/collaborating-with-pull-requests/proposing-changes-to-your-work-with-pull-requests/changing-the-stage-of-a-pull-request#marking-a-pull-request-as-ready-for-review) to get feedback from the SwimOS team.

    Assign `@afolson` as a reviewer or tag `@afolson` in the comments to start the review process.

That's it! Thank you for your interest in contributing to the SwimOS docs.<|MERGE_RESOLUTION|>--- conflicted
+++ resolved
@@ -42,18 +42,14 @@
 rbenv local 3.2.2
 ```
 
-<<<<<<< HEAD
 You may need to run this command to see newer versions of Ruby:
 
 ```
 brew update && brew upgrade ruby-build
 ```
 
-#### Install Jekyll & Dependencies
-=======
 {:.no_toc}
 ##### Install Jekyll & Dependencies
->>>>>>> 57b1c8f3
 
 ```bash
 gem install jekyll bundler
