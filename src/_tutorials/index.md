---
title: Tutorials
layout: documentation
toc: false
redirect_from:
  - /tutorials
description: "Building streaming data applications doesn't have to be hard. Learn how to use SwimOS's stateful back-end & real time front-end to bring your data to life."
---

These tutorials will walk you through creating a SwimOS project from start to finish.

<<<<<<< HEAD
{% include tutorials.html %}

{% include cli.html %}
=======
{% include docs-listing.html %}
>>>>>>> f0e45315
<|MERGE_RESOLUTION|>--- conflicted
+++ resolved
@@ -9,10 +9,6 @@
 
 These tutorials will walk you through creating a SwimOS project from start to finish.
 
-<<<<<<< HEAD
 {% include tutorials.html %}
 
-{% include cli.html %}
-=======
-{% include docs-listing.html %}
->>>>>>> f0e45315
+{% include docs-listing.html %}