<!doctype html>
<html class="h-full bg-alabastor" lang="{{ page.lang | default: site.lang | default: " en" }}">
{%- include head.html -%}

<body>
  <div class="flex min-h-full flex-col">
    {%- include header.html -%}
    <div class="flex w-full max-w-max items-start gap-x-8 py-10 sm:px-6">
      <aside class="sticky top-8 hidden w-50 shrink-0 lg:block">
        {%- include bar.html -%}
      </aside>
<<<<<<< HEAD
      <main class="prose flex-1 max-w-max">
        <h1 class="text-vermillion-orange">{{ page.title }}</h1>
        {{ content }}
        <hr class="my-12 h-0.5 border-t-0 bg-vermillion-orange" />
=======
>>>>>>> acbd0ad5

      {% if page.toc != false %}
      <main class="prose flex-1 max-w-prose prose-code:before:hidden prose-code:after:hidden">
      {% else %}
      <main class="prose flex-1 max-w-full prose-code:before:hidden prose-code:after:hidden">
      {% endif %}

        <h1 class="m-0 text-vermillion-orange">{{ page.title }}</h1>

        {{ content | inject_anchors }}

        <hr class="my-12 h-0.5 border-t-0 bg-vermillion-orange opacity-100 dark:opacity-50" />

        {%- include prev-next.html -%}

        <div class="max-w-max p-4 container flex justify-center mx-auto">
          <div class="flex flex-row mx-auto">
            <svg class="h-6 w-6" fill="currentColor" viewBox="0 0 24 24" aria-hidden="true">
              <path fill-rule="evenodd"
                d="M12 2C6.477 2 2 6.484 2 12.017c0 4.425 2.865 8.18 6.839 9.504.5.092.682-.217.682-.483 0-.237-.008-.868-.013-1.703-2.782.605-3.369-1.343-3.369-1.343-.454-1.158-1.11-1.466-1.11-1.466-.908-.62.069-.608.069-.608 1.003.07 1.531 1.032 1.531 1.032.892 1.53 2.341 1.088 2.91.832.092-.647.35-1.088.636-1.338-2.22-.253-4.555-1.113-4.555-4.951 0-1.093.39-1.988 1.029-2.688-.103-.253-.446-1.272.098-2.65 0 0 .84-.27 2.75 1.026A9.564 9.564 0 0112 6.844c.85.004 1.705.115 2.504.337 1.909-1.296 2.747-1.027 2.747-1.027.546 1.379.202 2.398.1 2.651.64.7 1.028 1.595 1.028 2.688 0 3.848-2.339 4.695-4.566 4.943.359.309.678.92.678 1.855 0 1.338-.012 2.419-.012 2.747 0 .268.18.58.688.482A10.019 10.019 0 0022 12.017C22 6.484 17.522 2 12 2z"
                clip-rule="evenodd" />
            </svg>
            <a href="{{site.github_repository}}/edit/main/src/{{page.relative_path}}">Edit this page on GitHub</a>
          </div>
        </div>

      </main>

      {% if page.toc != false %}
      <aside class="sticky top-8 hidden w-50 shrink-0 xl:block">
        <h2>Table of Contents</h2>
        <div id="table-of-contents">
          {% toc %}
        </div>
      </aside>
      {% endif %}
    </div>
  </div>

  {%- include footer.html -%}
</body>

</html><|MERGE_RESOLUTION|>--- conflicted
+++ resolved
@@ -9,13 +9,10 @@
       <aside class="sticky top-8 hidden w-50 shrink-0 lg:block">
         {%- include bar.html -%}
       </aside>
-<<<<<<< HEAD
       <main class="prose flex-1 max-w-max">
         <h1 class="text-vermillion-orange">{{ page.title }}</h1>
         {{ content }}
         <hr class="my-12 h-0.5 border-t-0 bg-vermillion-orange" />
-=======
->>>>>>> acbd0ad5
 
       {% if page.toc != false %}
       <main class="prose flex-1 max-w-prose prose-code:before:hidden prose-code:after:hidden">
