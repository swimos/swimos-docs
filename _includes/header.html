<nav x-cloak x-data="{ shown: false, scrolled: {% if include.sticky %}window.pageYOffset >= 40{% else %}false{% endif %} }" class="{% if include.sticky %}sticky top-0 inset-x-0 {% else %}relative {% endif %}basis-full bg-swim-dark-blue z-30 transition ease-out duration-300 before:absolute before:inset-0 before:backdrop-blur before:-z-[1]" :class="{ 'bg-swim-dark-blue': !scrolled, 'bg-swim-dark-blue shadow-md': scrolled }"{% if include.sticky %} @scroll.window="scrolled = window.pageYOffset >= 40"{% endif %}>
  <!-- Navigation bar -->
  <div class="flex max-w-screen-xl h-[60px] lg:h-[80px] mx-auto px-2 lg:px-4">
    <!-- Brand -->
    <a href="{{ '/' | relative_url }}" class="flex items-center basis-[218px] px-4">
      <img class="grow max-w-[186px] px-4" src="{{ '/assets/images/marlin-swim-blue.svg' | absolute_url }}" alt="SwimOS Logo">
    </a>

    <div class="relative flex grow justify-end">
      <!-- Desktop menu -->
      <div class="hidden lg:flex">
      {% for section in site.data.header-nav %}
        <div x-data="{ open: false }" class="group flex" @mouseenter="open = true" @mouseleave="open = false">
          <!-- Section menu button -->
          <button class="relative flex items-center px-4 cursor-pointer">
            <span class="mr-1 text-sm tracking-wider font-medium uppercase whitespace-nowrap text-white group-hover:text-swim-blue transition ease-out">{{ section.section }}</span>
            <svg aria-hidden="true" viewBox="0 0 20 20" class="absolute w-5 h-5 bottom-0 left-1/2 -translate-x-1/2 -translate-y-1/2{% if page.section == section.id %} text-white group-hover:text-swim-blue{% else %} text-swim-blue{% endif %} transition ease-out"{% if page.section != section.id %} x-cloak x-show="open" x-transition:enter-start="opacity-0" x-transition:leave-end="opacity-0"{% endif %}>
              <path fill="currentcolor" d="M1.51,7L3.64,4.88L7.88,9.12L5.76,11.24L1.51,7ZM7.88,13.36L16.36,4.88L18.49,7L10,15.49L7.88,13.36Z"/>
            </svg>
          </button>
          <!-- Section menu popover -->
          <div role="dialog" class="absolute top-full inset-x-0 max-h-[calc(100vh-100%-40px)] flex transition ease-out" :class="{ 'drop-shadow-lg': !scrolled }" x-cloak x-show="open" x-transition:enter-start="opacity-0" x-transition:leave="delay-75" x-transition:leave-end="opacity-0">
            <div class="flex flex-col grow border-t-2 border-t-vermilion bg-swim-dark-blue rounded-b-lg transition ease-out" :class="{ 'bg-swim-dark-blue': !scrolled, 'bg-swim-dark-blue backdrop-blur': scrolled }">
              <!-- Sub-section groups -->
              <div class="grow columns-2 gap-x-8 gap-y-1 px-4{% if section.more %} pt-4 pb-2{% else %} py-4{% endif %} text-white overflow-y-auto overscroll-y-contain">
              {% for group in section.menu %}
                <div class="py-2 break-inside-avoid">
                {% if group.group %}
                  <h3 class="px-4 text-xs font-medium leading-6 tracking-wider uppercase text-kaimurasaki-400">{{ group.group }}</h3>
                {% endif %}
                {% for item in group.items %}
                  <a href="{{ item.url | relative_url }}" class="group/item flex gap-x-4 p-4">
                    <div class="flex shrink-0 justify-center w-12">
                    {% if item.icon %}
                      <i class="{{ item.icon }} w-6 h-6{% if page.url == item.url %} text-swim-blue{% else %} text-white group-hover/item:text-white{% endif %} transition ease-out"></i>
                    {% endif %}
                    </div>
                    <div class="flex flex-col grow justify-center">
                      <h4 class="font-medium{% if page.url == item.url %} text-swim-blue{% else %} text-kaimurasaki-100 group-hover/item:text-white{% endif %} transition ease-out">{{ item.title }}</h4>
                    {% if item.blurb %}
                      <div class="mt-1 text-sm{% if page.url == item.url %} text-swim-blue{% else %} text-kaimurasaki-200 group-hover/item:text-white{% endif %} transition ease-out">{{ item.blurb | markdownify }}</div>
                    {% endif %}
                    </div>
                  </a>
                {% endfor %}
                </div>
              {% endfor %}
              </div>
              <!-- Section more bar -->
            {% if section.more %}
              <div class="flex shrink-0 gap-x-8 px-8 pb-0.5 border-t border-t-white/10 text-white whitespace-nowrap">
              {% for item in section.more %}
                <a href="{{ item.url | relative_url }}" class="group/item flex basis-0 grow justify-center items-center gap-x-2.5 px-4 py-3 text-sm font-medium leading-6 text-kaimurasaki-200 hover:text-white transition ease-out">
                {% if item.icon %}
                  <i class="{{ item.icon }} w-5 h-5 shrink-0 text-kaimurasaki-200 group-hover/item:text-white transition ease-out"></i>
                {% endif %}
                  {{ item.name }}
                </a>
              {% endfor %}
              </div>
            {% endif %}
            </div>
          </div>
<<<<<<< HEAD
=======

          <a href="{{ '/blog/' | absolute_url }}"
            class="inline-flex items-center border-b-2 border-transparent px-1 pt-1 text-[15px] font-bold text-white hover:text-swim-blue hover:border-swim-blue">
            BLOG
          </a>

          <a href="{{ '/community.html' | absolute_url }}"
            class="inline-flex items-center border-b-2 border-transparent px-1 pt-1 text-[15px] font-bold text-white hover:text-swim-blue hover:border-swim-blue">
            COMMUNITY
          </a>

>>>>>>> 1a38ceec
        </div>
      {% endfor %}

      </div>
      <!-- Desktop CTA -->
      <!-- <div class="hidden lg:flex lg:items-center lg:px-4">
        <a href="https://www.swimos.org/" class="relative px-4 py-2 text-sm tracking-wider uppercase whitespace-nowrap no-underline font-medium text-eggshell-500 bg-kaimurasaki/0 hover:text-kaimurasaki hover:bg-eggshell-500 [clip-path:polygon(0_0,calc(100%-12px)_0,100%_12px,100%_100%,12px_100%,0_calc(100%-12px))] before:absolute before:inset-0 before:bg-eggshell-500 before:[clip-path:polygon(0_0,calc(100%-12px)_0,100%_12px,100%_100%,12px_100%,0_calc(100%-12px),0_0,1px_1px,1px_calc(100%-12px-0.41px),calc(12px+0.41px)_calc(100%-1px),calc(100%-1px)_calc(100%-1px),calc(100%-1px)_calc(12px+0.41px),calc(100%-12px-0.41px)_1px,1px_1px)] transition ease-out">Get started</a>
      </div> -->
    </div>

    <!-- Mobile menu button -->
    <div class="flex lg:hidden px-2">
      <button type="button" aria-controls="mobile-menu" aria-expanded="false" class="flex justify-center items-center w-12 text-white hover:text-swim-blue transition ease-out" @click="shown = !shown">
        <span class="sr-only">Open main menu</span>
        <svg viewBox="0 0 24 24" class="block w-6 h-6">
          <path fill="currentcolor" d="M1,5L23,5L20.4,8L1,8L1,5ZM1,11L17.8,11L15.21,14L1,14L1,11ZM1,17L12.61,17L10.01,20L1,20L1,17Z"/>
        </svg>
      </button>
    </div>
  </div>

  <!-- Mobile menu -->
  <div id="mobile-menu" role="dialog" aria-modal="true" class="lg:hidden absolute w-full inset-x-0 top-full -bottom-[calc(100vh-100%)] border-t-2 border-vermilion bg-kaimurasaki text-white" x-cloak x-show="shown" x-collapse @click.away="shown = false">
    <div class="absolute flow-root inset-0 pt-3 pb-12 overflow-y-auto overscroll-y-contain">
    {% for section in site.data.header-nav %}
      <div class="px-2" x-data="{ expanded: {% if page.section == section.id %}true{% else %}false{% endif %} }">
        <!-- Mobile section disclosure button -->
        <button type="button" aria-controls="disclosure-{{ section.id }}" aria-expanded="false" class="flex justify-between items-center w-full py-3 pr-2 pl-4 text-base leading-7 tracking-wider uppercase whitespace-nowrap text-kaimurasaki-200" @click="expanded = !expanded">
          {{ section.section }}
          <div class="flex justify-center items-center w-12 shrink-0">
            <svg aria-hidden="true" viewBox="0 0 20 20" class="w-6 h-6 shrink-0 transition ease-out" :class="{ '-rotate-180': expanded }">
              <path fill="currentcolor" d="M5.23 7.21a.75.75 0 011.06.02L10 11.168l3.71-3.938a.75.75 0 111.08 1.04l-4.25 4.5a.75.75 0 01-1.08 0l-4.25-4.5a.75.75 0 01.02-1.06z" />
            </svg>
          </div>
        </button>
        <!-- Mobile sub-section groups -->
        <div id="disclosure-{{ section.id }}" x-cloak x-show="expanded" x-collapse class="py-2" :class="{ 'border-b border-b-white/10': expanded }">
          <div class="space-y-2">
          {% for group in section.menu %}
            <div>
            {% if group.group %}
              <h3 class="px-4 text-xs font-medium leading-6 tracking-wider uppercase text-kaimurasaki-400">{{ group.group }}</h3>
            {% endif %}
            {% for item in group.items %}
              <a href="{{ item.url | relative_url }}" class="group/item flex gap-x-2 px-2 py-4">
                <div class="flex shrink-0 justify-center w-12">
                {% if item.icon %}
                  <svg aria-hidden="true" viewBox="0 0 24 24" class="w-6 h-6{% if page.url == item.url %} text-swim-blue{% else %} text-kaimurasaki-200 group-hover/item:text-white{% endif %} transition ease-out">
                    <path fill="currentcolor" fill-rule="evenodd" d="{{ item.icon.path }}" />
                  </svg>
                {% endif %}
                </div>
                <h4 class="grow {% if page.url == item.url %} text-swim-blue{% else %} text-kaimurasaki-100 group-hover/item:text-white{% endif %} transition ease-out">{{ item.title }}</h4>
              </a>
            {% endfor %}
            </div>
          {% endfor %}
          </div>
          <!-- Mobile section more bar -->
        {% if section.more %}
          <div class="flex flex-wrap justify-between gap-x-4 px-12 pt-2 pb-4">
          {% for item in section.more %}
            <a href="{{ item.url | relative_url }}" class="group/item flex items-center basis-0 grow gap-x-2.5 px-4 py-3 text-sm font-medium leading-6 text-kaimurasaki-200 hover:text-white whitespace-nowrap transition ease-out">
            {% if item.icon %}
              <svg aria-hidden="true" viewBox="0 0 24 24" class="w-5 h-5 shrink-0 text-kaimurasaki-200 group-hover/item:text-white transition ease-out">
                <path fill="currentcolor" fill-rule="evenodd" d="{{ item.icon.path }}" />
              </svg>
            {% endif %}
              {{ item.name }}
            </a>
          {% endfor %}
          </div>
        {% endif %}
        </div>
      </div>
    {% endfor %}
    </div>
  </div>
</nav><|MERGE_RESOLUTION|>--- conflicted
+++ resolved
@@ -61,8 +61,6 @@
             {% endif %}
             </div>
           </div>
-<<<<<<< HEAD
-=======
 
           <a href="{{ '/blog/' | absolute_url }}"
             class="inline-flex items-center border-b-2 border-transparent px-1 pt-1 text-[15px] font-bold text-white hover:text-swim-blue hover:border-swim-blue">
@@ -74,7 +72,6 @@
             COMMUNITY
           </a>
 
->>>>>>> 1a38ceec
         </div>
       {% endfor %}
 
