--- conflicted
+++ resolved
@@ -131,8 +131,6 @@
 <div class="mx-auto mt-32 max-w-7xl sm:px-6 lg:px-8">
     <div class="mx-auto max-w-7xl px-6 lg:px-8">
         <ul role="list" class="grid grid-cols-1 gap-x-10 gap-y-12 lg:grid-cols-3 xl:gap-x-12">
-
-<<<<<<< HEAD
             <li class="flex flex-col justify-between overflow-hidden rounded-xl border border-swim-purple bg-swim-dark-blue text-white">
                 <div class="flex items-center gap-x-4 border-b border-gray-900/5 p-6">
                     <svg xmlns="http://www.w3.org/2000/svg" fill="none" viewBox="0 0 24 24" stroke-width="2"
@@ -155,41 +153,6 @@
                     </div>
                 </div>
             </li>
-=======
-      <div
-        class="group relative bg-swim-dark-blue p-6 focus-within:ring-2 focus-within:ring-inset focus-within:ring-swim-blue">
-        <div>
-          <span
-            class="inline-flex rounded-lg p-3 text-swim-teal">
-            <svg xmlns="http://www.w3.org/2000/svg" fill="none" viewBox="0 0 24 24" stroke-width="1.5"
-              stroke="currentColor" class="w-6 h-6">
-              <path stroke-linecap="round" stroke-linejoin="round"
-                d="M9.75 3.104v5.714a2.25 2.25 0 01-.659 1.591L5 14.5M9.75 3.104c-.251.023-.501.05-.75.082m.75-.082a24.301 24.301 0 014.5 0m0 0v5.714c0 .597.237 1.17.659 1.591L19.8 15.3M14.25 3.104c.251.023.501.05.75.082M19.8 15.3l-1.57.393A9.065 9.065 0 0112 15a9.065 9.065 0 00-6.23-.693L5 14.5m14.8.8l1.402 1.402c1.232 1.232.65 3.318-1.067 3.611A48.309 48.309 0 0112 21c-2.773 0-5.491-.235-8.135-.687-1.718-.293-2.3-2.379-1.067-3.61L5 14.5" />
-            </svg>
-          </span>
-        </div>
-        <div class="mt-8">
-          <h3 class="text-base leading-6">
-            <a href="{% link _guides/index.md %}"
-              class="font-bold text-white focus:outline-none no-underline hover:text-swim-blue">
-              <!-- Extend touch target to entire panel -->
-              <span class="absolute inset-0" aria-hidden="true"></span>
-              How-to Guides
-            </a>
-          </h3>
-          <p class="mt-2 text-sm text-white">
-            These guides will help you accomplish a specific goal.
-          </p>
-        </div>
-        <span class="pointer-events-none absolute right-6 top-6 text-swim-teal"
-          aria-hidden="true">
-          <svg class="h-6 w-6" fill="currentColor" viewBox="0 0 24 24">
-            <path
-              d="M20 4h1a1 1 0 00-1-1v1zm-1 12a1 1 0 102 0h-2zM8 3a1 1 0 000 2V3zM3.293 19.293a1 1 0 101.414 1.414l-1.414-1.414zM19 4v12h2V4h-2zm1-1H8v2h12V3zm-.707.293l-16 16 1.414 1.414 16-16-1.414-1.414z" />
-          </svg>
-        </span>
-      </div>
->>>>>>> 57b1c8f3
 
             <li class="flex flex-col justify-between overflow-hidden rounded-xl border border-swim-teal bg-swim-dark-blue text-white">
                 <div class="flex items-center gap-x-4 border-b border-gray-900/5 p-6">
