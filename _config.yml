--- conflicted
+++ resolved
@@ -165,13 +165,7 @@
       - contribute.md
       - diataxis.md
       - styles.md
-<<<<<<< HEAD
-    weight: 4
-  posts:
-    output: false
-=======
     weight: 5
->>>>>>> 1a38ceec
 
 # The directory that contains our collections
 collections_dir: src
@@ -208,16 +202,9 @@
 feed:
   collections:
     - tutorials
-<<<<<<< HEAD
     - backend
     - frontend
     - meta
-=======
-    - guides
-    - reference
-    - concepts
-    - meta
 
 paginate: 9
-paginate_path: "/blog/page/:num"
->>>>>>> 1a38ceec
+paginate_path: "/blog/page/:num"