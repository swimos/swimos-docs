--- conflicted
+++ resolved
@@ -86,12 +86,9 @@
     order:
       - index.md
       - cli.md
-<<<<<<< HEAD
       - timeseries.md
-=======
       - kafka-ingestion.md
       - http-ingestion.md
->>>>>>> 3725aa0d
     weight: 2
   reference:
     output: true
