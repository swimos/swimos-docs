# Welcome to Jekyll!
#
# This config file is meant for settings that affect your whole blog, values
# which you are expected to set up once and rarely edit after that. If you find
# yourself editing this file very often, consider using Jekyll's data files
# feature for the data you need to update frequently.
#
# For technical reasons, this file is *NOT* reloaded automatically when you use
# 'bundle exec jekyll serve'. If you change this file, please restart the server process.
#
# If you need help with YAML syntax, here are some quick references for you:
# https://learn-the-web.algonquindesign.ca/topics/markdown-yaml-cheat-sheet/#yaml
# https://learnxinyminutes.com/docs/yaml/
#
# Site settings
# These are used to personalize your new site. If you look in the HTML files,
# you will see them accessed via {{ site.title }}, {{ site.email }}, and so on.
# You can create any custom variable you would like, and they will be accessible
# in the templates via {{ site.myvariable }}.

title: SwimOS Documentation
company: Nstream
company_website: https://nstream.io
email: your-email@example.com
description: >- # this means to ignore newlines until "baseurl:"
  SwimOS is an open source application platform that delivers the fastest 
  way to build real-time streaming data applications. Build stateful microservices, 
  streaming APIs, real-time UIs, and more.
baseurl: "" # the subpath of your site, e.g. /blog
url: "https://www.swimos.org" # the base hostname & protocol for your site, e.g. http://example.com
github_repository: https://github.com/swimos/swimos-docs
permalink: none
destination: _site

postcss:
  cache: false

# Build settings
plugins:
  - jekyll-feed
  - jekyll-seo-tag
  - jekyll-postcss
  - jekyll-toc
  - jekyll-redirect-from
  - jekyll-sitemap

# Exclude from processing.
# The following items will not be processed, by default.
# Any item listed under the `exclude:` key here will be automatically added to
# the internal "default list".
#
# Excluded items can be processed by explicitly listing the directories or
# their entries' file path in the `include:` list.
#
exclude:
  - .sass-cache/
  - .idea
  - .jekyll-cache/
  - .ruby-version
  - gemfiles/
  - Gemfile
  - Gemfile.lock
  - node_modules/
  - vendor/bundle/
  - vendor/cache/
  - vendor/gems/
  - vendor/ruby/
  - docker
  - docker-compose.yml
  - Jenkinsfile
  - s3_website.yml

# Every top level section is actually a collection. Their files are in a _folder in src/
collections:
  tutorials:
    output: true
    name: "Tutorials"
    order:
      - index.md
      - demos.md
      - transit.md
    weight: 1
  guides:
    output: true
    name: "How-to Guides"
    order:
      - index.md
      - cli.md
      - introspection.md
      - time-series.md
      - summary-statistics.md
      - aggregations.md
      - kafka-ingestion.md
      - http-ingestion.md
    weight: 2
  reference:
    output: true
    name: "Reference Docs"
    order:
      - index.md
      - swim-libraries.md
      - web-agents.md
      - lanes.md
      - command-lanes.md
      - value-lanes.md
      - map-lanes.md
      - join-value-lanes.md
      - join-map-lanes.md
      - demand-value-lanes.md
      - demand-map-lanes.md
      - planes.md
      - traits.md
      - links.md
      - downlinks.md
      - server-downlinks.md
      - forms.md
      - timers.md
      - ingress-bridges.md
      - egress-bridges.md
      - http-ingress-bridges.md
      - http-lanes.md
      - auth-policy.md
      - recon.md
      - warp.md
    weight: 3
  concepts:
    output: true
    name: "Conceptual Guides"
    order:
      - index.md
      - fundamentals.md
<<<<<<< HEAD
      - lane-organization.md
=======
      - agent-granularity.md
>>>>>>> f5abc826
    weight: 4
  meta:
    output: true
    name: "Meta"
    order:
      - index.md
      - contribute.md
      - diataxis.md
      - styles.md
    weight: 5
  posts:
    output: false

# The directory that contains our collections
collections_dir: src

defaults:
  - scope:
      path: ""
    values:
      toc: true

# jekyll-toc Config
toc:
  list_id: toc # id of the <ul> for the toc
  list_class: mt-1 px-2 # We use TailwindCSS classes but you can also create your own
  sublist_class: '' # We use TailwindCSS classes but you can also create your own
  item_class: hover:text-swim-blue block rounded-md py-2 pr-2 pl-9 text-sm leading-6 text-swim-body-text # You guessed it, more TailwindCSS classes.
  item_prefix: toc- # Adds a toc-* class to each list item for styling. Ex. toc-h2 for list items that refer to an h2 in the doc body.

# Set display to true/false to toggle announcements on/off
# If developing locally, this requires a jekyll serve restart to test.
announcement:
  display: false
  cta: "Join us at StreamCon 2023!"
  text: "We'll be at booth #9001."
  cta-link: "https://nstream.io/"

feed:
  collections:
    - tutorials
    - guides
    - reference
    - concepts
    - meta<|MERGE_RESOLUTION|>--- conflicted
+++ resolved
@@ -129,11 +129,8 @@
     order:
       - index.md
       - fundamentals.md
-<<<<<<< HEAD
-      - lane-organization.md
-=======
-      - agent-granularity.md
->>>>>>> f5abc826
+      - agent-granularity.md      
+      - lane-organization.md     
     weight: 4
   meta:
     output: true
