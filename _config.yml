# Welcome to Jekyll!
#
# This config file is meant for settings that affect your whole blog, values
# which you are expected to set up once and rarely edit after that. If you find
# yourself editing this file very often, consider using Jekyll's data files
# feature for the data you need to update frequently.
#
# For technical reasons, this file is *NOT* reloaded automatically when you use
# 'bundle exec jekyll serve'. If you change this file, please restart the server process.
#
# If you need help with YAML syntax, here are some quick references for you:
# https://learn-the-web.algonquindesign.ca/topics/markdown-yaml-cheat-sheet/#yaml
# https://learnxinyminutes.com/docs/yaml/
#
# Site settings
# These are used to personalize your new site. If you look in the HTML files,
# you will see them accessed via {{ site.title }}, {{ site.email }}, and so on.
# You can create any custom variable you would like, and they will be accessible
# in the templates via {{ site.myvariable }}.

title: SwimOS Documentation
company: Nstream
company_website: https://nstream.io
email: your-email@example.com
description: >- # this means to ignore newlines until "baseurl:"
  SwimOS is an open source application platform that delivers the fastest 
  way to build real-time streaming data applications. Build stateful microservices, 
  streaming APIs, real-time UIs, and more.
baseurl: "" # the subpath of your site, e.g. /blog
url: "https://www.swimos.org" # the base hostname & protocol for your site, e.g. http://example.com
github_repository: https://github.com/swimos/swimos-docs
permalink: none
destination: _site

postcss:
  cache: false

# Build settings
plugins:
  - jekyll-feed
  - jekyll-seo-tag
  - jekyll-postcss
  - jekyll-toc
  - jekyll-redirect-from
  - jekyll-sitemap

# Exclude from processing.
# The following items will not be processed, by default.
# Any item listed under the `exclude:` key here will be automatically added to
# the internal "default list".
#
# Excluded items can be processed by explicitly listing the directories or
# their entries' file path in the `include:` list.
#
exclude:
  - .sass-cache/
  - .idea
  - .jekyll-cache/
  - .ruby-version
  - gemfiles/
  - Gemfile
  - Gemfile.lock
  - node_modules/
  - vendor/bundle/
  - vendor/cache/
  - vendor/gems/
  - vendor/ruby/
  - docker
  - docker-compose.yml
  - Jenkinsfile
  - s3_website.yml

# Every top level section is actually a collection. Their files are in a _folder in src/
collections:
  tutorials:
    output: true
    name: "Tutorials"
    order:
      - index.md
      - demos.md
      - transit.md
    weight: 1
  guides:
    output: true
    name: "How-to Guides"
    order:
      - index.md
<<<<<<< HEAD
      - timeseries.md
=======
      - cli.md
>>>>>>> 6cf71d9a
    weight: 2
  reference:
    output: true
    name: "Reference Docs"
    order:
      - index.md
      - swim-libraries.md
      - web-agents.md
      - web-agents-server-recon.md
      - lanes.md
      - command-lanes.md
      - value-lanes.md
      - map-lanes.md
      - join-value-lanes.md
      - join-map-lanes.md
      - demand-value-lanes.md
      - demand-map-lanes.md
      - planes.md
      - traits.md
      - links.md
      - downlinks.md
      - server-downlinks.md
      - forms.md
      - timers.md
      - ingress-bridges.md
      - egress-bridges.md
      - http-ingress-bridges.md
      - http-lanes.md
      - auth-policy.md
      - recon.md
      - warp.md
    weight: 3
  concepts:
    output: true
    name: "Conceptual Guides"
    order:
      - index.md
      - fundamentals.md
    weight: 4
  meta:
    output: true
    name: "Meta"
    order:
      - index.md
      - contribute.md
      - diataxis.md
      - styles.md
    weight: 5
  posts:
    output: false

# The directory that contains our collections
collections_dir: src

defaults:
  - scope:
      path: ""
    values:
      toc: true

# jekyll-toc Config
toc:
  list_id: toc # id of the <ul> for the toc
  list_class: mt-1 px-2 # We use TailwindCSS classes but you can also create your own
  sublist_class: '' # We use TailwindCSS classes but you can also create your own
  item_class: hover:text-swim-blue block rounded-md py-2 pr-2 pl-9 text-sm leading-6 text-swim-body-text # You guessed it, more TailwindCSS classes.
  item_prefix: toc- # Adds a toc-* class to each list item for styling. Ex. toc-h2 for list items that refer to an h2 in the doc body.

# Set display to true/false to toggle announcements on/off
# If developing locally, this requires a jekyll serve restart to test.
announcement:
  display: false
  cta: "Join us at StreamCon 2023!"
  text: "We'll be at booth #9001."
  cta-link: "https://nstream.io/"

feed:
  collections:
    - tutorials
    - guides
    - reference
    - concepts
    - meta<|MERGE_RESOLUTION|>--- conflicted
+++ resolved
@@ -85,11 +85,8 @@
     name: "How-to Guides"
     order:
       - index.md
-<<<<<<< HEAD
+      - cli.md
       - timeseries.md
-=======
-      - cli.md
->>>>>>> 6cf71d9a
     weight: 2
   reference:
     output: true
