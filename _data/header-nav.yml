--- conflicted
+++ resolved
@@ -53,19 +53,16 @@
           blurb: 
           icon: "fa-solid fa-server"
           url: /backend/
-<<<<<<< HEAD
+        - title: Developer Guide
+          blurb: Learn SwimOS from the start
+          icon: "fa-brands fa-java"
+          url: /developer-guide/
     - group: Frontend
       items:
         - title: Frontend Documentation
           blurb: 
           icon: "fa-solid fa-code"
           url: /frontend/
-=======
-        - title: Developer Guide
-          blurb: Learn SwimOS from the start
-          icon: "fa-brands fa-java"
-          url: /developer-guide/
->>>>>>> 668c910c
     - group: Tutorials & Blog
       items:
         - title: Tutorials
