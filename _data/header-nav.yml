--- conflicted
+++ resolved
@@ -184,15 +184,11 @@
         - title: Contributor's Guide
           blurb: Learn how to contribute to SwimOS and SwimOS docs.
           icon: "fa-solid fa-screwdriver-wrench"
-<<<<<<< HEAD
           url: https://www.swimos.org/meta/contribute.html
         - title: Meta
           blurb: Information about the docs site
           icon: "fa-solid fa-cloud"
-          url: /meta/
-=======
           url: /meta/contribute.html
->>>>>>> 8ab12bcb
   more:
     - name: YouTube
       icon: "fa-brands fa-youtube"
